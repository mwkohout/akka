##############################
# Akka Reference Config File #
##############################

# This the reference config file has all the default settings.
# All these could be removed with no visible effect.
# Modify as needed.
# This file is imported in the 'akka.conf' file. Make your edits/overrides there.

akka {
  version = "2.0-SNAPSHOT" # Akka version, checked against the runtime version of Akka.

  enabled-modules = []     # Comma separated list of the enabled modules. Options: ["cluster", "camel", "http"]

  time-unit = "seconds"    # Time unit for all timeout properties throughout the config

  event-handlers = ["akka.event.EventHandler$DefaultListener"] # Event handlers to register at boot time (EventHandler$DefaultListener logs to STDOUT)
  event-handler-level = "INFO"                                 # Options: ERROR, WARNING, INFO, DEBUG

  # These boot classes are loaded (and created) automatically when the Akka Microkernel boots up
  #     Can be used to bootstrap your application(s)
  #     Should be the FQN (Fully Qualified Name) of the boot class which needs to have a default constructor
  # boot = ["sample.camel.Boot",
  #         "sample.rest.java.Boot",
  #         "sample.rest.scala.Boot",
  #         "sample.security.Boot"]
  boot = []

  actor {
    timeout = 5                     # Default timeout for Future based invocations
                                    #    - Actor:        ask && ?
                                    #    - UntypedActor: ask
                                    #    - TypedActor:   methods with non-void return type
    serialize-messages = off        # Does a deep clone of (non-primitive) messages to ensure immutability
    throughput = 5                  # Default throughput for all Dispatcher, set to 1 for complete fairness
    throughput-deadline-time = -1   # Default throughput deadline for all Dispatcher, set to 0 or negative for no deadline
    dispatcher-shutdown-timeout = 1 # Using the akka.time-unit, how long dispatchers by default will wait for new actors until they shut down

    deployment {

      service-ping {                                                    # stateless actor with replication factor 3 and round-robin load-balancer

        router = "least-cpu"                                            # routing (load-balance) scheme to use
                                                                        #     available: "direct", "round-robin", "random",
                                                                        #                "least-cpu", "least-ram", "least-messages"
                                                                        #     or:        fully qualified class name of the router class
                                                                        #     default is "direct";
                                                                        #     if 'replication' is used then the only available router is "direct"

        failure-detector {                                              # failure detection scheme to use
          bannage-period {                                              #     available: remove-connection-on-first-local-failure {}
            time-to-ban = 10                                            #                remove-connection-on-first-failure {}
          }                                                             #                bannage-period { ... }

        # Options:
        #  remove-connection-on-first-failure {}                        #                threshold { ... }
        #  custom {                                                     #                custom { ... } - fully qualified class name of the router class
        #    class = "com.biz.app.MyCustomFailureDetector"
        #  }
        #  threshold {
        #  }
        }

        #create-as {
        #  class = "com.biz.app.MyActor"                                # FIXME document 'create-as'
        #}

        remote {
          hostname = "localhost"                                        # The remote server hostname or IP address the remote actor should connect to
          port = 2552                                                   # The remote server port the remote actor should connect to
        }

        #cluster {                                                       # defines the actor as a clustered actor
                                                                        #     default (if omitted) is local non-clustered actor

        #  preferred-nodes = ["node:node1"]                              # a list of preferred nodes for instantiating the actor instances on
                                                                        #     defined as node name
                                                                        #     available: "node:<node name>"

        #  replication-factor = 3                                        # number of actor instances in the cluster
                                                                        #     available: positive integer (0-N) or the string "auto" for auto-scaling
                                                                        #     if "auto" is used then 'home' has no meaning
                                                                        #     default is '0', meaning no replicas;
                                                                        #     if the "direct" router is used then this element is ignored (always '1')

        #  replication {                                                 # use replication or not? only makes sense for a stateful actor

            # FIXME should we have this config option here? If so, implement it all through.
        #    serialize-mailbox = off                                     # should the actor mailbox be part of the serialized snapshot?
                                                                        #     default is 'off'

        #    storage = "transaction-log"                                 # storage model for replication
                                                                        #     available: "transaction-log" and "data-grid"
                                                                        #     default is "transaction-log"

        #    strategy = "write-through"                                  # guaranteees for replication
                                                                        #     available: "write-through" and "write-behind"
                                                                        #     default is "write-through"

        #  }
        #}
      }
    }

    default-dispatcher {
      type = "Dispatcher"              # Must be one of the following
                                       # Dispatcher, (BalancingDispatcher, only valid when all actors using it are of the same type),
                                       # A FQCN to a class inheriting MessageDispatcherConfigurator with a no-arg visible constructor
      name = "MyDispatcher"            # Optional, will be a generated UUID if omitted
      keep-alive-time = 60             # Keep alive time for threads
      core-pool-size-factor = 8.0      # No of core threads ... ceil(available processors * factor)
      max-pool-size-factor  = 8.0      # Max no of threads ... ceil(available processors * factor)
      executor-bounds = -1             # Makes the Executor bounded, -1 is unbounded
      task-queue-size = -1             # Specifies the bounded capacity of the task queue (< 1 == unbounded)
      task-queue-type = "linked"       # Specifies which type of task queue will be used, can be "array" or "linked" (default)
      allow-core-timeout = on          # Allow core threads to time out
      rejection-policy = "caller-runs" # abort, caller-runs, discard-oldest, discard
      throughput = 5                   # Throughput for Dispatcher, set to 1 for complete fairness
      throughput-deadline-time = -1    # Throughput deadline for Dispatcher, set to 0 or negative for no deadline
      mailbox-capacity = -1            # If negative (or zero) then an unbounded mailbox is used (default)
                                       # If positive then a bounded mailbox is used and the capacity is set using the property
                                       # NOTE: setting a mailbox to 'blocking' can be a bit dangerous, could lead to deadlock, use with care
                                       # The following are only used for Dispatcher and only if mailbox-capacity > 0
      mailbox-push-timeout-time = 10   # Specifies the timeout to add a new message to a mailbox that is full - negative number means infinite timeout
                                       #       (in unit defined by the time-unit property)
    }

    debug {
      receive = off     # enable function of Actor.loggable(), which is to log any received message at DEBUG level
      autoreceive = off # enable DEBUG logging of all AutoReceiveMessages (Kill, PoisonPill and the like)
      lifecycle = off   # enable DEBUG logging of actor lifecycle changes
    }

    mailbox {

      file-based {
        directory-path = "./_mb"
        max-items = 2147483647
        max-size = 2147483647
        max-items = 2147483647
        max-age = 0
        max-journal-size = 16777216 # 16 * 1024 * 1024
        max-memory-size = 134217728 # 128 * 1024 * 1024
        max-journal-overflow = 10
        max-journal-size-absolute = 9223372036854775807
        discard-old-when-full = on
        keep-journal = on
        sync-journal = off
      }

      redis {
        hostname = "127.0.0.1"
        port = 6379
      }

      mongodb {
        # Any specified collection name will be used as a prefix for collections that use durable mongo mailboxes
        uri = "mongodb://localhost/akka.mailbox" # Follow Mongo URI Spec - http://www.mongodb.org/display/DOCS/Connections

        # Configurable timeouts for certain ops
        timeout {
          read = 3000 # number of milliseconds to wait for a read to succeed before timing out the future
          write = 3000 # number of milliseconds to wait for a write to succeed before timing out the future
        }
      }

      zookeeper {
        server-addresses = "localhost:2181"
        session-timeout = 60
        connection-timeout = 60
        blocking-queue = on
      }

      beanstalk {
        hostname = "127.0.0.1"
        port = 11300
        reconnect-window = 5
        message-submit-delay = 0
        message-submit-timeout = 5
        message-time-to-live = 120
      }
    }

    # Entries for pluggable serializers and their bindings. If a binding for a specific class is not found,
    # then the default serializer (Java serialization) is used.
    #
    # serializers {
    #   java = "akka.serialization.JavaSerializer"
    #   proto = "akka.testing.ProtobufSerializer"
    #   sjson = "akka.testing.SJSONSerializer"
    #   default = "akka.serialization.JavaSerializer"
    # }

    # serialization-bindings {
    #   java = ["akka.serialization.SerializeSpec$Address",
    #           "akka.serialization.MyJavaSerializableActor",
    #           "akka.serialization.MyStatelessActorWithMessagesInMailbox",
    #           "akka.serialization.MyActorWithProtobufMessagesInMailbox"]
    #   sjson = ["akka.serialization.SerializeSpec$Person"]
    #   proto = ["com.google.protobuf.Message",
    #            "akka.actor.ProtobufProtocol$MyMessage"]
    # }
  }

  remote {
    remote-server-port = 2552
<<<<<<< HEAD
    max-time-to-wait-until-connected = 30
    session-timeout = 60
    connection-timeout = 60
    use-compression = off
    remote-daemon-ack-timeout = 30                # Timeout for ACK of cluster operations, lik checking actor out etc.
    include-ref-node-in-replica-set = on          # Can a replica be instantiated on the same node as the cluster reference to the actor
                                                  #     Default: on
=======
>>>>>>> 1bfe3716

    # FIXME rename to transport
    layer = "akka.cluster.netty.NettyRemoteSupport"

    secure-cookie = ""                            # Generate your own with '$AKKA_HOME/scripts/generate_config_with_secure_cookie.sh'
                                                  #     or using 'akka.util.Crypt.generateSecureCookie'

    use-compression = off
    remote-daemon-ack-timeout = 30                # Timeout for ACK of cluster operations, lik checking actor out etc.
    compression-scheme = ""                       # Options: "zlib" (lzf to come), leave out for no compression
    zlib-compression-level = 6                    # Options: 0-9 (1 being fastest and 9 being the most compressed), default is 6

    server {
      port = 2552                                 # The default remote server port clients should connect to. Default is 2552 (AKKA)
      message-frame-size = 1048576                # Increase this if you want to be able to send messages with large payloads
      connection-timeout = 120                    # Length in time-unit
      require-cookie = off                        # Should the remote server require that it peers share the same secure-cookie (defined in the 'remote' section)?
      untrusted-mode = off                        # Enable untrusted mode for full security of server managed actors, allows untrusted clients to connect.
      backlog = 4096                              # Sets the size of the connection backlog
      execution-pool-keepalive = 60               # Length in akka.time-unit how long core threads will be kept alive if idling
      execution-pool-size      = 16               # Size of the core pool of the remote execution unit
      max-channel-memory-size  = 0                # Maximum channel size, 0 for off
      max-total-memory-size    = 0                # Maximum total size of all channels, 0 for off
    }

    client {
      buffering {
        retry-message-send-on-failure = false     # Should message buffering on remote client error be used (buffer flushed on successful reconnect)
        capacity = -1                             # If negative (or zero) then an unbounded mailbox is used (default)
                                                  #     If positive then a bounded mailbox is used and the capacity is set using the property
      }
      reconnect-delay = 5
      read-timeout = 3600
      message-frame-size = 1048576
      reap-futures-delay = 5
      reconnection-time-window = 600              # Maximum time window that a client should try to reconnect for
    }
  }

  cluster {
    name = "test-cluster"
    zookeeper-server-addresses = "localhost:2181" # comma-separated list of '<hostname>:<port>' elements
    max-time-to-wait-until-connected = 30
    session-timeout = 60
    connection-timeout = 60
    include-ref-node-in-replica-set = on          # Can a replica be instantiated on the same node as the cluster reference to the actor
                                                  #     Default: on
    log-directory = "_akka_cluster"               # Where ZooKeeper should store the logs and data files

    replication {
      digest-type = "MAC"                         # Options: CRC32 (cheap & unsafe), MAC (expensive & secure using password)
      password = "secret"                         # FIXME: store open in file?
      ensemble-size = 3
      quorum-size = 2
      snapshot-frequency = 1000                   # The number of messages that should be logged between every actor snapshot
      timeout = 30                                # Timeout for asyncronous (write-behind) operations
    }
  }

  stm {
    fair             = on     # Should global transactions be fair or non-fair (non fair yield better performance)
    max-retries      = 1000
    timeout          = 5      # Default timeout for blocking transactions and transaction set (in unit defined by
                              #     the time-unit property)
    write-skew       = true
    blocking-allowed = false
    interruptible    = false
    speculative      = true
    quick-release    = true
    propagation      = "requires"
    trace-level      = "none"
  }

  http {
    hostname = "localhost"
    port = 9998

    mist-dispatcher {                     # If you are using akka.http.AkkaMistServlet
      #type = "GlobalDispatcher"          # Uncomment if you want to use a different dispatcher than the default one for Comet
    }
    connection-close = true               # toggles the addition of the "Connection" response header with a "close" value
    root-actor-id = "_httproot"           # the id of the actor to use as the root endpoint
    root-actor-builtin = true             # toggles the use of the built-in root endpoint base class
    timeout = 1000                        # the default timeout for all async requests (in ms)
    expired-header-name = "Async-Timeout" # the name of the response header to use when an async request expires
    expired-header-value = "expired"      # the value of the response header to use when an async request expires
  }

  test {
    timefactor = "1.0" # factor by which to scale timeouts during tests, e.g. to account for shared build system load
  }
}<|MERGE_RESOLUTION|>--- conflicted
+++ resolved
@@ -203,28 +203,13 @@
   }
 
   remote {
-    remote-server-port = 2552
-<<<<<<< HEAD
-    max-time-to-wait-until-connected = 30
-    session-timeout = 60
-    connection-timeout = 60
-    use-compression = off
-    remote-daemon-ack-timeout = 30                # Timeout for ACK of cluster operations, lik checking actor out etc.
-    include-ref-node-in-replica-set = on          # Can a replica be instantiated on the same node as the cluster reference to the actor
-                                                  #     Default: on
-=======
->>>>>>> 1bfe3716
-
     # FIXME rename to transport
     layer = "akka.cluster.netty.NettyRemoteSupport"
 
     secure-cookie = ""                            # Generate your own with '$AKKA_HOME/scripts/generate_config_with_secure_cookie.sh'
                                                   #     or using 'akka.util.Crypt.generateSecureCookie'
 
-    use-compression = off
     remote-daemon-ack-timeout = 30                # Timeout for ACK of cluster operations, lik checking actor out etc.
-    compression-scheme = ""                       # Options: "zlib" (lzf to come), leave out for no compression
-    zlib-compression-level = 6                    # Options: 0-9 (1 being fastest and 9 being the most compressed), default is 6
 
     server {
       port = 2552                                 # The default remote server port clients should connect to. Default is 2552 (AKKA)
