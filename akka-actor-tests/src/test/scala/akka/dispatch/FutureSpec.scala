package akka.dispatch

import org.scalatest.junit.JUnitSuite
import org.scalatest.WordSpec
import org.scalatest.matchers.MustMatchers
import org.scalatest.BeforeAndAfterAll
import org.scalatest.prop.Checkers
import org.scalacheck._
import org.scalacheck.Arbitrary._
import org.scalacheck.Prop._
import org.scalacheck.Gen._

import akka.actor.{ Actor, ActorRef }
import Actor._
import akka.testkit.{ EventFilter, filterEvents, filterException }
import org.multiverse.api.latches.StandardLatch
import java.util.concurrent.{ TimeUnit, CountDownLatch }

object FutureSpec {
  class TestActor extends Actor {
    def receive = {
      case "Hello" ⇒
        self.reply("World")
      case "NoReply" ⇒ {}
      case "Failure" ⇒
        throw new RuntimeException("Expected exception; to test fault-tolerance")
    }
  }

  class TestDelayActor(await: StandardLatch) extends Actor {
    def receive = {
      case "Hello" ⇒
        await.await
        self.reply("World")
      case "NoReply" ⇒ { await.await }
      case "Failure" ⇒
        await.await
        throw new RuntimeException("Expected exception; to test fault-tolerance")
    }
  }
}

class JavaFutureSpec extends JavaFutureTests with JUnitSuite

class FutureSpec extends WordSpec with MustMatchers with Checkers with BeforeAndAfterAll {
  import FutureSpec._

  "A Promise" when {
    "never completed" must {
      behave like emptyFuture(_(Promise()))
      "return supplied value on timeout" in {
        val promise = Promise[String](100) orElse "Timedout"
        promise.get must be("Timedout")
      }
    }
    "completed with a result" must {
      val result = "test value"
      val future = Promise[String]().complete(Right(result))
      behave like futureWithResult(_(future, result))
    }
    "completed with an exception" must {
      val message = "Expected Exception"
      val future = Promise[String]().complete(Left(new RuntimeException(message)))
      behave like futureWithException[RuntimeException](_(future, message))
    }
    "expired" must {
      behave like expiredFuture(_(Promise(0)))
    }
  }

  "A Future" when {
    "awaiting a result" that {
      "is not completed" must {
        behave like emptyFuture { test ⇒
          val latch = new StandardLatch
          val result = "test value"
          val future = Future {
            latch.await
            result
          }
          test(future)
          latch.open
          future.await
        }
      }
      "is completed" must {
        behave like futureWithResult { test ⇒
          val latch = new StandardLatch
          val result = "test value"
          val future = Future {
            latch.await
            result
          }
          latch.open
          future.await
          test(future, result)
        }
      }
      "has actions applied" must {
        "pass checks" in {
          filterException[ArithmeticException] {
            check({ (future: Future[Int], actions: List[FutureAction]) ⇒
              val result = (future /: actions)(_ /: _)
              val expected = (future.await.value.get /: actions)(_ /: _)
              ((result.await.value.get, expected) match {
                case (Right(a), Right(b))                           ⇒ a == b
                case (Left(a), Left(b)) if a.toString == b.toString ⇒ true
                case (Left(a), Left(b)) if a.getStackTrace.isEmpty || b.getStackTrace.isEmpty ⇒
                  a.getClass.toString == b.getClass.toString
                case _ ⇒ false
              }) :| result.value.get.toString + " is expected to be " + expected.toString
            }, minSuccessful(10000), workers(4))
          }
        }
      }
    }

    "from an Actor" that {
      "returns a result" must {
        behave like futureWithResult { test ⇒
          val actor = actorOf[TestActor]
          actor.start()
          val future = actor ? "Hello"
          future.await
          test(future, "World")
          actor.stop()
        }
      }
      "throws an exception" must {
        behave like futureWithException[RuntimeException] { test ⇒
          filterException[RuntimeException] {
            val actor = actorOf[TestActor]
            actor.start()
            val future = actor ? "Failure"
            future.await
            test(future, "Expected exception; to test fault-tolerance")
            actor.stop()
          }
        }
      }
    }

    "using flatMap with an Actor" that {
      "will return a result" must {
        behave like futureWithResult { test ⇒
          val actor1 = actorOf[TestActor].start()
          val actor2 = actorOf(new Actor { def receive = { case s: String ⇒ self reply s.toUpperCase } }).start()
          val future = actor1 ? "Hello" flatMap { _ match { case s: String ⇒ actor2 ? s } }
          future.await
          test(future, "WORLD")
          actor1.stop()
          actor2.stop()
        }
      }
      "will throw an exception" must {
        behave like futureWithException[ArithmeticException] { test ⇒
          filterException[ArithmeticException] {
            val actor1 = actorOf[TestActor].start()
            val actor2 = actorOf(new Actor { def receive = { case s: String ⇒ self reply (s.length / 0) } }).start()
            val future = actor1 ? "Hello" flatMap { _ match { case s: String ⇒ actor2 ? s } }
            future.await
            test(future, "/ by zero")
            actor1.stop()
            actor2.stop()
          }
        }
      }
    }

    "being tested" must {

      "compose with for-comprehensions" in {
        filterException[ClassCastException] {
          val actor = actorOf(new Actor {
            def receive = {
              case s: String ⇒ self reply s.length
              case i: Int    ⇒ self reply (i * 2).toString
            }
          }).start()

          val future0 = actor ? "Hello"

          val future1 = for {
            a: Int ← future0.mapTo[Int] // returns 5
            b: String ← (actor ? a).mapTo[String] // returns "10"
            c: String ← (actor ? 7).mapTo[String] // returns "14"
          } yield b + "-" + c

          val future2 = for {
            a: Int ← future0.mapTo[Int]
            b: Int ← (actor ? a).mapTo[Int]
            c: String ← (actor ? 7).mapTo[String]
          } yield b + "-" + c

          future1.get must be("10-14")
          intercept[ClassCastException] { future2.get }
          actor.stop()
        }
      }

      "support pattern matching within a for-comprehension" in {
        filterException[MatchError] {
          case class Req[T](req: T)
          case class Res[T](res: T)
          val actor = actorOf(new Actor {
            def receive = {
              case Req(s: String) ⇒ self reply Res(s.length)
              case Req(i: Int)    ⇒ self reply Res((i * 2).toString)
            }
          }).start()

          val future1 = for {
            Res(a: Int) ← actor ? Req("Hello")
            Res(b: String) ← actor ? Req(a)
            Res(c: String) ← actor ? Req(7)
          } yield b + "-" + c

          val future2 = for {
            Res(a: Int) ← actor ? Req("Hello")
            Res(b: Int) ← actor ? Req(a)
            Res(c: Int) ← actor ? Req(7)
          } yield b + "-" + c

          future1.get must be("10-14")
          intercept[MatchError] { future2.get }
          actor.stop()
        }
      }

      "recover from exceptions" in {
        filterException[RuntimeException] {
          val future1 = Future(5)
          val future2 = future1 map (_ / 0)
          val future3 = future2 map (_.toString)

          val future4 = future1 recover {
            case e: ArithmeticException ⇒ 0
          } map (_.toString)

          val future5 = future2 recover {
            case e: ArithmeticException ⇒ 0
          } map (_.toString)

          val future6 = future2 recover {
            case e: MatchError ⇒ 0
          } map (_.toString)

          val future7 = future3 recover { case e: ArithmeticException ⇒ "You got ERROR" }

          val actor = actorOf[TestActor].start()

          val future8 = actor ? "Failure"
          val future9 = actor ? "Failure" recover {
            case e: RuntimeException ⇒ "FAIL!"
          }
          val future10 = actor ? "Hello" recover {
            case e: RuntimeException ⇒ "FAIL!"
          }
          val future11 = actor ? "Failure" recover { case _ ⇒ "Oops!" }

          future1.get must be(5)
          intercept[ArithmeticException] { future2.get }
          intercept[ArithmeticException] { future3.get }
          future4.get must be("5")
          future5.get must be("0")
          intercept[ArithmeticException] { future6.get }
          future7.get must be("You got ERROR")
          intercept[RuntimeException] { future8.get }
          future9.get must be("FAIL!")
          future10.get must be("World")
          future11.get must be("Oops!")

          actor.stop()
        }
      }

      "fold" in {
        val actors = (1 to 10).toList map { _ ⇒
          actorOf(new Actor {
            def receive = { case (add: Int, wait: Int) ⇒ Thread.sleep(wait); self tryReply add }
          }).start()
        }
        val timeout = 10000
        def futures = actors.zipWithIndex map { case (actor: ActorRef, idx: Int) ⇒ actor.?((idx, idx * 200), timeout).mapTo[Int] }
        Futures.fold(0, timeout)(futures)(_ + _).get must be(45)
      }

      "fold by composing" in {
        val actors = (1 to 10).toList map { _ ⇒
          actorOf(new Actor {
            def receive = { case (add: Int, wait: Int) ⇒ Thread.sleep(wait); self tryReply add }
          }).start()
        }
        def futures = actors.zipWithIndex map { case (actor: ActorRef, idx: Int) ⇒ actor.?((idx, idx * 200), 10000).mapTo[Int] }
        futures.foldLeft(Future(0))((fr, fa) ⇒ for (r ← fr; a ← fa) yield (r + a)).get must be(45)
      }

      "fold with an exception" in {
        filterException[IllegalArgumentException] {
          val actors = (1 to 10).toList map { _ ⇒
            actorOf(new Actor {
              def receive = {
                case (add: Int, wait: Int) ⇒
                  Thread.sleep(wait)
                  if (add == 6) throw new IllegalArgumentException("shouldFoldResultsWithException: expected")
                  self tryReply add
              }
            }).start()
          }
          val timeout = 10000
          def futures = actors.zipWithIndex map { case (actor: ActorRef, idx: Int) ⇒ actor.?((idx, idx * 100), timeout).mapTo[Int] }
          Futures.fold(0, timeout)(futures)(_ + _).await.exception.get.getMessage must be("shouldFoldResultsWithException: expected")
        }
      }

      /*  @Test
  def shouldFoldMutableZeroes {
    import scala.collection.mutable.ArrayBuffer
    def test(testNumber: Int) {
      val fs = (0 to 1000) map (i ⇒ Future(i, 10000))
      val result = Futures.fold(ArrayBuffer.empty[AnyRef], 10000)(fs) {
        case (l, i) if i % 2 == 0 ⇒ l += i.asInstanceOf[AnyRef]
        case (l, _)               ⇒ l
      }.get.asInstanceOf[ArrayBuffer[Int]].sum

      assert(result === 250500)
    }

    (1 to 100) foreach test //Make sure it tries to provoke the problem
  }*/

      "return zero value if folding empty list" in {
        Futures.fold(0)(List[Future[Int]]())(_ + _).get must be(0)
      }

      "shouldReduceResults" in {
        val actors = (1 to 10).toList map { _ ⇒
          actorOf(new Actor {
            def receive = { case (add: Int, wait: Int) ⇒ Thread.sleep(wait); self tryReply add }
          }).start()
        }
        val timeout = 10000
        def futures = actors.zipWithIndex map { case (actor: ActorRef, idx: Int) ⇒ actor.?((idx, idx * 200), timeout).mapTo[Int] }
        assert(Futures.reduce(futures, timeout)(_ + _).get === 45)
      }

      "shouldReduceResultsWithException" in {
        filterException[IllegalArgumentException] {
          val actors = (1 to 10).toList map { _ ⇒
            actorOf(new Actor {
              def receive = {
                case (add: Int, wait: Int) ⇒
                  Thread.sleep(wait)
                  if (add == 6) throw new IllegalArgumentException("shouldFoldResultsWithException: expected")
                  self tryReply add
              }
            }).start()
          }
          val timeout = 10000
          def futures = actors.zipWithIndex map { case (actor: ActorRef, idx: Int) ⇒ actor.?((idx, idx * 100), timeout).mapTo[Int] }
          assert(Futures.reduce(futures, timeout)(_ + _).await.exception.get.getMessage === "shouldFoldResultsWithException: expected")
        }
      }

      "shouldReduceThrowIAEOnEmptyInput" in {
        filterException[IllegalArgumentException] {
          intercept[UnsupportedOperationException] { Futures.reduce(List[Future[Int]]())(_ + _).get }
        }
      }

      "receiveShouldExecuteOnComplete" in {
        val latch = new StandardLatch
        val actor = actorOf[TestActor].start()
        actor ? "Hello" onResult { case "World" ⇒ latch.open }
        assert(latch.tryAwait(5, TimeUnit.SECONDS))
        actor.stop()
      }

      "shouldTraverseFutures" in {
        val oddActor = actorOf(new Actor {
          var counter = 1
          def receive = {
            case 'GetNext ⇒
              self reply counter
              counter += 2
          }
        }).start()

        val oddFutures = List.fill(100)(oddActor ? 'GetNext mapTo manifest[Int])
        assert(Future.sequence(oddFutures).get.sum === 10000)
        oddActor.stop()

        val list = (1 to 100).toList
        assert(Future.traverse(list)(x ⇒ Future(x * 2 - 1)).get.sum === 10000)
      }

      "shouldHandleThrowables" in {
        class ThrowableTest(m: String) extends Throwable(m)

<<<<<<< HEAD
        val f1 = Future { throw new ThrowableTest("test") }
        f1.await
        intercept[ThrowableTest] { f1.get }

        val latch = new StandardLatch
        val f2 = Future { latch.tryAwait(5, TimeUnit.SECONDS); "success" }
        f2 foreach (_ ⇒ throw new ThrowableTest("dispatcher foreach"))
        f2 onResult { case _ ⇒ throw new ThrowableTest("dispatcher receive") }
        val f3 = f2 map (s ⇒ s.toUpperCase)
        latch.open
        f2.await
        assert(f2.get === "success")
        f2 foreach (_ ⇒ throw new ThrowableTest("current thread foreach"))
        f2 onResult { case _ ⇒ throw new ThrowableTest("current thread receive") }
        f3.await
        assert(f3.get === "SUCCESS")

        // give time for all callbacks to execute
        Thread sleep 100

        // make sure all futures are completed in dispatcher
        assert(Dispatchers.defaultGlobalDispatcher.pendingTasks === 0)
=======
        filterException[ThrowableTest] {
          val f1 = Future { throw new ThrowableTest("test") }
          f1.await
          intercept[ThrowableTest] { f1.resultOrException }

          val latch = new StandardLatch
          val f2 = Future { latch.tryAwait(5, TimeUnit.SECONDS); "success" }
          f2 foreach (_ ⇒ throw new ThrowableTest("dispatcher foreach"))
          f2 onResult { case _ ⇒ throw new ThrowableTest("dispatcher receive") }
          val f3 = f2 map (s ⇒ s.toUpperCase)
          latch.open
          f2.await
          assert(f2.resultOrException === Some("success"))
          f2 foreach (_ ⇒ throw new ThrowableTest("current thread foreach"))
          f2 onResult { case _ ⇒ throw new ThrowableTest("current thread receive") }
          f3.await
          assert(f3.resultOrException === Some("SUCCESS"))

          // make sure all futures are completed in dispatcher
          assert(Dispatchers.defaultGlobalDispatcher.pendingFutures === 0)
        }
>>>>>>> ef3b82a2
      }

      "shouldBlockUntilResult" in {
        val latch = new StandardLatch

        val f = Future({ latch.await; 5 })
        val f2 = Future({ f.get + 5 })

        assert(f2.resultOrException === None)
        latch.open
        assert(f2.get === 10)

        val f3 = Future({ Thread.sleep(10); 5 }, 10)
        filterException[FutureTimeoutException] {
          intercept[FutureTimeoutException] {
            f3.get
          }
        }
      }

      "futureComposingWithContinuations" in {
        import Future.flow

        val actor = actorOf[TestActor].start

        val x = Future("Hello")
        val y = x flatMap (actor ? _) mapTo manifest[String]

        val r = flow(x() + " " + y() + "!")

        assert(r.get === "Hello World!")

        actor.stop
      }

      "futureComposingWithContinuationsFailureDivideZero" in {
        filterException[ArithmeticException] {
          import Future.flow

          val x = Future("Hello")
          val y = x map (_.length)

          val r = flow(x() + " " + y.map(_ / 0).map(_.toString).apply, 100)

          intercept[java.lang.ArithmeticException](r.get)
        }
      }

      "futureComposingWithContinuationsFailureCastInt" in {
        filterException[ClassCastException] {
          import Future.flow

          val actor = actorOf[TestActor].start

          val x = Future(3)
          val y = (actor ? "Hello").mapTo[Int]

          val r = flow(x() + y(), 100)

          intercept[ClassCastException](r.get)
        }
      }

      "futureComposingWithContinuationsFailureCastNothing" in {
        filterException[ClassCastException] {
          import Future.flow

          val actor = actorOf[TestActor].start

          val x = Future("Hello")
          val y = actor ? "Hello" mapTo manifest[Nothing]

          val r = flow(x() + y())

          intercept[ClassCastException](r.get)
        }
      }

      "futureCompletingWithContinuations" in {
        import Future.flow

        val x, y, z = Promise[Int]()
        val ly, lz = new StandardLatch

        val result = flow {
          y completeWith x
          ly.open // not within continuation

          z << x
          lz.open // within continuation, will wait for 'z' to complete
          z() + y()
        }

        assert(ly.tryAwaitUninterruptible(100, TimeUnit.MILLISECONDS))
        assert(!lz.tryAwaitUninterruptible(100, TimeUnit.MILLISECONDS))

        flow { x << 5 }

        assert(y.get === 5)
        assert(z.get === 5)
        assert(lz.isOpen)
        assert(result.get === 10)

        val a, b, c = Promise[Int]()

        val result2 = flow {
          val n = (a << c).result.get + 10
          b << (c() - 2)
          a() + n * b()
        }

        c completeWith Future(5)

        assert(a.get === 5)
        assert(b.get === 3)
        assert(result2.get === 50)
        Thread.sleep(100)

        // make sure all futures are completed in dispatcher
        assert(Dispatchers.defaultGlobalDispatcher.pendingTasks === 0)
      }

      "shouldNotAddOrRunCallbacksAfterFailureToBeCompletedBeforeExpiry" in {
        val latch = new StandardLatch
        val f = Promise[Int](0)
        Thread.sleep(25)
        f.onComplete(_ ⇒ latch.open) //Shouldn't throw any exception here

        assert(f.isExpired) //Should be expired

        f.complete(Right(1)) //Shouldn't complete the Future since it is expired

        assert(f.value.isEmpty) //Shouldn't be completed
        assert(!latch.isOpen) //Shouldn't run the listener
      }

      "futureDataFlowShouldEmulateBlocking1" in {
        import Future.flow

        val one, two = Promise[Int](1000 * 60)
        val simpleResult = flow {
          one() + two()
        }

        assert(List(one, two, simpleResult).forall(_.isCompleted == false))

        flow { one << 1 }

        assert(one.isCompleted)
        assert(List(two, simpleResult).forall(_.isCompleted == false))

        flow { two << 9 }

        assert(List(one, two).forall(_.isCompleted == true))
        assert(simpleResult.get === 10)

      }

      "futureDataFlowShouldEmulateBlocking2" in {
        import Future.flow
        val x1, x2, y1, y2 = Promise[Int](1000 * 60)
        val lx, ly, lz = new StandardLatch
        val result = flow {
          lx.open()
          x1 << y1
          ly.open()
          x2 << y2
          lz.open()
          x1() + x2()
        }
        assert(lx.isOpen)
        assert(!ly.isOpen)
        assert(!lz.isOpen)
        assert(List(x1, x2, y1, y2).forall(_.isCompleted == false))

        flow { y1 << 1 } // When this is set, it should cascade down the line

        assert(ly.tryAwaitUninterruptible(2000, TimeUnit.MILLISECONDS))
        assert(x1.get === 1)
        assert(!lz.isOpen)

        flow { y2 << 9 } // When this is set, it should cascade down the line

        assert(lz.tryAwaitUninterruptible(2000, TimeUnit.MILLISECONDS))
        assert(x2.get === 9)

        assert(List(x1, x2, y1, y2).forall(_.isCompleted == true))

        assert(result.get === 10)
      }

      "dataFlowAPIshouldbeSlick" in {
        import Future.flow

        val i1, i2, s1, s2 = new StandardLatch

        val callService1 = Future { i1.open; s1.awaitUninterruptible; 1 }
        val callService2 = Future { i2.open; s2.awaitUninterruptible; 9 }

        val result = flow { callService1() + callService2() }

        assert(!s1.isOpen)
        assert(!s2.isOpen)
        assert(!result.isCompleted)
        assert(i1.tryAwaitUninterruptible(2000, TimeUnit.MILLISECONDS))
        assert(i2.tryAwaitUninterruptible(2000, TimeUnit.MILLISECONDS))
        s1.open
        s2.open
        assert(result.get === 10)
      }

      "futureCompletingWithContinuationsFailure" in {
        filterException[ArithmeticException] {
          import Future.flow

          val x, y, z = Promise[Int]()
          val ly, lz = new StandardLatch

          val result = flow {
            y << x
            ly.open
            val oops = 1 / 0
            z << x
            lz.open
            z() + y() + oops
          }

          assert(!ly.tryAwaitUninterruptible(100, TimeUnit.MILLISECONDS))
          assert(!lz.tryAwaitUninterruptible(100, TimeUnit.MILLISECONDS))

          flow { x << 5 }

          assert(y.get === 5)
          intercept[java.lang.ArithmeticException](result.get)
          assert(z.value === None)
          assert(!lz.isOpen)
        }
      }

      "futureContinuationsShouldNotBlock" in {
        import Future.flow

        val latch = new StandardLatch
        val future = Future {
          latch.await
          "Hello"
        }

        val result = flow {
          Some(future()).filter(_ == "Hello")
        }

        assert(!result.isCompleted)

        latch.open

        assert(result.get === Some("Hello"))
      }

      "futureFlowShouldBeTypeSafe" in {
        import Future.flow

        def checkType[A: Manifest, B](in: Future[A], refmanifest: Manifest[B]): Boolean = manifest[A] == refmanifest

        val rString = flow {
          val x = Future(5)
          x().toString
        }

        val rInt = flow {
          val x = rString.apply
          val y = Future(5)
          x.length + y()
        }

        assert(checkType(rString, manifest[String]))
        assert(checkType(rInt, manifest[Int]))
        assert(!checkType(rInt, manifest[String]))
        assert(!checkType(rInt, manifest[Nothing]))
        assert(!checkType(rInt, manifest[Any]))

        rString.await
        rInt.await
      }

      "futureFlowSimpleAssign" in {
        import Future.flow

        val x, y, z = Promise[Int]()

        flow {
          z << x() + y()
        }
        flow { x << 40 }
        flow { y << 2 }

        assert(z.get === 42)
      }

      "futureFlowLoops" in {
        import Future.flow
        import akka.util.cps._

        val count = 10000

        val promises = List.fill(count)(Promise[Int]())

        flow {
          var i = 0
          val iter = promises.iterator
          whileC(iter.hasNext) {
            iter.next << i
            i += 1
          }
        }

        var i = 0
        promises foreach { p ⇒
          assert(p.get === i)
          i += 1
        }

        assert(i === count)

      }

      "ticket812FutureDispatchCleanup" in {
<<<<<<< HEAD
        implicit val dispatcher = new Dispatcher("ticket812FutureDispatchCleanup")
        assert(dispatcher.pendingTasks === 0)
        val future = Future({ Thread.sleep(100); "Done" }, 10)
        intercept[FutureTimeoutException] { future.await }
        assert(dispatcher.pendingTasks === 1)
        Thread.sleep(200)
        assert(dispatcher.pendingTasks === 0)
      }

      "run callbacks async" in {
        val l1, l2, l3, l4, l5, l6 = new StandardLatch

        val f1 = Future { l1.await; "Hello" }
        val f2 = f1 map { s ⇒ l2.await; s.length }

        f1 must not be ('completed)
        f2 must not be ('completed)

        l1.open

        f1.await must be('completed)
        f2 must not be ('completed)

        val f3 = f1 map { s ⇒ l2.await; s.length * 2 }

        f2 must not be ('completed)
        f3 must not be ('completed)

        l2.open

        f2.await must be('completed)
        f3.await must be('completed)

        val p1 = Promise[String]()
        val f4 = p1 map { s ⇒ l3.await; s.length }

        p1 must not be ('completed)
        f4 must not be ('completed)

        p1 complete Right("Hello")

        p1 must be('completed)
        f4 must not be ('completed)

        l3.open

        f4.await must be('completed)

=======
        filterException[FutureTimeoutException] {
          implicit val dispatcher = new Dispatcher("ticket812FutureDispatchCleanup")
          assert(dispatcher.pendingFutures === 0)
          val future = Future({ Thread.sleep(100); "Done" }, 10)
          intercept[FutureTimeoutException] { future.await }
          assert(dispatcher.pendingFutures === 1)
          Thread.sleep(200)
          assert(dispatcher.pendingFutures === 0)
        }
>>>>>>> ef3b82a2
      }
    }
  }

  def emptyFuture(f: (Future[Any] ⇒ Unit) ⇒ Unit) {
    "not be completed" in { f(_ must not be ('completed)) }
    "not be expired" in { f(_ must not be ('expired)) }
    "not contain a value" in { f(_.value must be(None)) }
    "not contain a result" in { f(_.result must be(None)) }
    "not contain an exception" in { f(_.exception must be(None)) }
  }

  def futureWithResult(f: ((Future[Any], Any) ⇒ Unit) ⇒ Unit) {
    "be completed" in { f((future, _) ⇒ future must be('completed)) }
    "not be expired" in { f((future, _) ⇒ future must not be ('expired)) }
    "contain a value" in { f((future, result) ⇒ future.value must be(Some(Right(result)))) }
    "contain a result" in { f((future, result) ⇒ future.result must be(Some(result))) }
    "not contain an exception" in { f((future, _) ⇒ future.exception must be(None)) }
    "return result with 'get'" in { f((future, result) ⇒ future.get must be(result)) }
    "return result with 'resultOrException'" in { f((future, result) ⇒ future.resultOrException must be(Some(result))) }
    "not timeout" in { f((future, _) ⇒ future.await) }
    "filter result" in {
      f { (future, result) ⇒
        (future filter (_ ⇒ true)).get must be(result)
        (evaluating { (future filter (_ ⇒ false)).get } must produce[MatchError]).getMessage must startWith(result.toString)
      }
    }
    "transform result with map" in { f((future, result) ⇒ (future map (_.toString.length)).get must be(result.toString.length)) }
    "compose result with flatMap" is pending
    "perform action with foreach" is pending
    "match result with collect" is pending
    "not recover from exception" is pending
    "perform action on result" is pending
    "not perform action on exception" is pending
    "cast using mapTo" is pending
  }

  def futureWithException[E <: Throwable: Manifest](f: ((Future[Any], String) ⇒ Unit) ⇒ Unit) {
    "be completed" in { f((future, _) ⇒ future must be('completed)) }
    "not be expired" in { f((future, _) ⇒ future must not be ('expired)) }
    "contain a value" in { f((future, _) ⇒ future.value must be('defined)) }
    "not contain a result" in { f((future, _) ⇒ future.result must be(None)) }
    "contain an exception" in { f((future, message) ⇒ future.exception.get.getMessage must be(message)) }
    "throw exception with 'get'" in { f((future, message) ⇒ (evaluating { future.get } must produce[E]).getMessage must be(message)) }
    "throw exception with 'resultOrException'" in { f((future, message) ⇒ (evaluating { future.resultOrException } must produce[E]).getMessage must be(message)) }
    "not timeout" in { f((future, _) ⇒ future.await) }
    "retain exception with filter" in {
      f { (future, message) ⇒
        (evaluating { (future filter (_ ⇒ true)).get } must produce[E]).getMessage must be(message)
        (evaluating { (future filter (_ ⇒ false)).get } must produce[E]).getMessage must be(message)
      }
    }
    "retain exception with map" in { f((future, message) ⇒ (evaluating { (future map (_.toString.length)).get } must produce[E]).getMessage must be(message)) }
    "retain exception with flatMap" is pending
    "not perform action with foreach" is pending
    "retain exception with collect" is pending
    "recover from exception" is pending
    "not perform action on result" is pending
    "perform action on exception" is pending
    "always cast successfully using mapTo" is pending
  }

  def expiredFuture(f: (Future[Any] ⇒ Unit) ⇒ Unit) {
    "not be completed" in { f(_ must not be ('completed)) }
    "be expired" in { f(_ must be('expired)) }
  }

  sealed trait IntAction { def apply(that: Int): Int }
  case class IntAdd(n: Int) extends IntAction { def apply(that: Int) = that + n }
  case class IntSub(n: Int) extends IntAction { def apply(that: Int) = that - n }
  case class IntMul(n: Int) extends IntAction { def apply(that: Int) = that * n }
  case class IntDiv(n: Int) extends IntAction { def apply(that: Int) = that / n }

  sealed trait FutureAction {
    def /:(that: Either[Throwable, Int]): Either[Throwable, Int]
    def /:(that: Future[Int]): Future[Int]
  }

  case class MapAction(action: IntAction) extends FutureAction {
    def /:(that: Either[Throwable, Int]): Either[Throwable, Int] = that match {
      case Left(e)  ⇒ that
      case Right(r) ⇒ try { Right(action(r)) } catch { case e: RuntimeException ⇒ Left(e) }
    }
    def /:(that: Future[Int]): Future[Int] = that map (action(_))
  }

  case class FlatMapAction(action: IntAction) extends FutureAction {
    def /:(that: Either[Throwable, Int]): Either[Throwable, Int] = that match {
      case Left(e)  ⇒ that
      case Right(r) ⇒ try { Right(action(r)) } catch { case e: RuntimeException ⇒ Left(e) }
    }
    def /:(that: Future[Int]): Future[Int] = that flatMap (n ⇒ Future(action(n)))
  }

  implicit def arbFuture: Arbitrary[Future[Int]] = Arbitrary(for (n ← arbitrary[Int]) yield Future(n))

  implicit def arbFutureAction: Arbitrary[FutureAction] = Arbitrary {

    val genIntAction = for {
      n ← arbitrary[Int]
      a ← oneOf(IntAdd(n), IntSub(n), IntMul(n), IntDiv(n))
    } yield a

    val genMapAction = genIntAction map (MapAction(_))

    val genFlatMapAction = genIntAction map (FlatMapAction(_))

    oneOf(genMapAction, genFlatMapAction)

  }

}<|MERGE_RESOLUTION|>--- conflicted
+++ resolved
@@ -181,18 +181,19 @@
           val future0 = actor ? "Hello"
 
           val future1 = for {
-            a: Int ← future0.mapTo[Int] // returns 5
-            b: String ← (actor ? a).mapTo[String] // returns "10"
-            c: String ← (actor ? 7).mapTo[String] // returns "14"
+            a ← future0.mapTo[Int] // returns 5
+            b ← (actor ? a).mapTo[String] // returns "10"
+            c ← (actor ? 7).mapTo[String] // returns "14"
           } yield b + "-" + c
 
           val future2 = for {
-            a: Int ← future0.mapTo[Int]
-            b: Int ← (actor ? a).mapTo[Int]
-            c: String ← (actor ? 7).mapTo[String]
+            a ← future0.mapTo[Int]
+            b ← (actor ? a).mapTo[Int]
+            c ← (actor ? 7).mapTo[String]
           } yield b + "-" + c
 
           future1.get must be("10-14")
+          assert(checkType(future1, manifest[String]))
           intercept[ClassCastException] { future2.get }
           actor.stop()
         }
@@ -397,34 +398,10 @@
       "shouldHandleThrowables" in {
         class ThrowableTest(m: String) extends Throwable(m)
 
-<<<<<<< HEAD
-        val f1 = Future { throw new ThrowableTest("test") }
-        f1.await
-        intercept[ThrowableTest] { f1.get }
-
-        val latch = new StandardLatch
-        val f2 = Future { latch.tryAwait(5, TimeUnit.SECONDS); "success" }
-        f2 foreach (_ ⇒ throw new ThrowableTest("dispatcher foreach"))
-        f2 onResult { case _ ⇒ throw new ThrowableTest("dispatcher receive") }
-        val f3 = f2 map (s ⇒ s.toUpperCase)
-        latch.open
-        f2.await
-        assert(f2.get === "success")
-        f2 foreach (_ ⇒ throw new ThrowableTest("current thread foreach"))
-        f2 onResult { case _ ⇒ throw new ThrowableTest("current thread receive") }
-        f3.await
-        assert(f3.get === "SUCCESS")
-
-        // give time for all callbacks to execute
-        Thread sleep 100
-
-        // make sure all futures are completed in dispatcher
-        assert(Dispatchers.defaultGlobalDispatcher.pendingTasks === 0)
-=======
         filterException[ThrowableTest] {
           val f1 = Future { throw new ThrowableTest("test") }
           f1.await
-          intercept[ThrowableTest] { f1.resultOrException }
+          intercept[ThrowableTest] { f1.get }
 
           val latch = new StandardLatch
           val f2 = Future { latch.tryAwait(5, TimeUnit.SECONDS); "success" }
@@ -433,16 +410,18 @@
           val f3 = f2 map (s ⇒ s.toUpperCase)
           latch.open
           f2.await
-          assert(f2.resultOrException === Some("success"))
+          assert(f2.get === "success")
           f2 foreach (_ ⇒ throw new ThrowableTest("current thread foreach"))
           f2 onResult { case _ ⇒ throw new ThrowableTest("current thread receive") }
           f3.await
-          assert(f3.resultOrException === Some("SUCCESS"))
+          assert(f3.get === "SUCCESS")
+
+          // give time for all callbacks to execute
+          Thread sleep 100
 
           // make sure all futures are completed in dispatcher
-          assert(Dispatchers.defaultGlobalDispatcher.pendingFutures === 0)
-        }
->>>>>>> ef3b82a2
+          assert(Dispatchers.defaultGlobalDispatcher.tasks === 0)
+        }
       }
 
       "shouldBlockUntilResult" in {
@@ -562,7 +541,7 @@
         Thread.sleep(100)
 
         // make sure all futures are completed in dispatcher
-        assert(Dispatchers.defaultGlobalDispatcher.pendingTasks === 0)
+        assert(Dispatchers.defaultGlobalDispatcher.tasks === 0)
       }
 
       "shouldNotAddOrRunCallbacksAfterFailureToBeCompletedBeforeExpiry" in {
@@ -705,8 +684,6 @@
       "futureFlowShouldBeTypeSafe" in {
         import Future.flow
 
-        def checkType[A: Manifest, B](in: Future[A], refmanifest: Manifest[B]): Boolean = manifest[A] == refmanifest
-
         val rString = flow {
           val x = Future(5)
           x().toString
@@ -770,66 +747,66 @@
       }
 
       "ticket812FutureDispatchCleanup" in {
-<<<<<<< HEAD
-        implicit val dispatcher = new Dispatcher("ticket812FutureDispatchCleanup")
-        assert(dispatcher.pendingTasks === 0)
-        val future = Future({ Thread.sleep(100); "Done" }, 10)
-        intercept[FutureTimeoutException] { future.await }
-        assert(dispatcher.pendingTasks === 1)
-        Thread.sleep(200)
-        assert(dispatcher.pendingTasks === 0)
+        filterException[FutureTimeoutException] {
+          implicit val dispatcher = new Dispatcher("ticket812FutureDispatchCleanup")
+          assert(dispatcher.tasks === 0)
+          val future = Future({ Thread.sleep(100); "Done" }, 10)
+          intercept[FutureTimeoutException] { future.await }
+          assert(dispatcher.tasks === 1)
+          Thread.sleep(200)
+          assert(dispatcher.tasks === 0)
+        }
       }
 
       "run callbacks async" in {
-        val l1, l2, l3, l4, l5, l6 = new StandardLatch
-
-        val f1 = Future { l1.await; "Hello" }
-        val f2 = f1 map { s ⇒ l2.await; s.length }
+        val latch = Vector.fill(10)(new StandardLatch)
+
+        val f1 = Future { latch(0).open; latch(1).await; "Hello" }
+        val f2 = f1 map { s ⇒ latch(2).open; latch(3).await; s.length }
+        f2 foreach (_ ⇒ latch(4).open)
+
+        latch(0).await
 
         f1 must not be ('completed)
         f2 must not be ('completed)
 
-        l1.open
-
-        f1.await must be('completed)
+        latch(1).open
+        latch(2).await
+
+        f1 must be('completed)
         f2 must not be ('completed)
 
-        val f3 = f1 map { s ⇒ l2.await; s.length * 2 }
-
-        f2 must not be ('completed)
+        val f3 = f1 map { s ⇒ latch(5).open; latch(6).await; s.length * 2 }
+        f3 foreach (_ ⇒ latch(3).open)
+
+        latch(5).await
+
         f3 must not be ('completed)
 
-        l2.open
-
-        f2.await must be('completed)
-        f3.await must be('completed)
+        latch(6).open
+        latch(4).await
+
+        f2 must be('completed)
+        f3 must be('completed)
 
         val p1 = Promise[String]()
-        val f4 = p1 map { s ⇒ l3.await; s.length }
+        val f4 = p1 map { s ⇒ latch(7).open; latch(8).await; s.length }
+        f4 foreach (_ ⇒ latch(9).open)
 
         p1 must not be ('completed)
         f4 must not be ('completed)
 
         p1 complete Right("Hello")
 
+        latch(7).await
+
         p1 must be('completed)
         f4 must not be ('completed)
 
-        l3.open
+        latch(8).open
+        latch(9).await
 
         f4.await must be('completed)
-
-=======
-        filterException[FutureTimeoutException] {
-          implicit val dispatcher = new Dispatcher("ticket812FutureDispatchCleanup")
-          assert(dispatcher.pendingFutures === 0)
-          val future = Future({ Thread.sleep(100); "Done" }, 10)
-          intercept[FutureTimeoutException] { future.await }
-          assert(dispatcher.pendingFutures === 1)
-          Thread.sleep(200)
-          assert(dispatcher.pendingFutures === 0)
-        }
->>>>>>> ef3b82a2
       }
     }
   }
@@ -941,4 +918,5 @@
 
   }
 
+  def checkType[A: Manifest, B](in: Future[A], refmanifest: Manifest[B]): Boolean = manifest[A] == refmanifest
 }