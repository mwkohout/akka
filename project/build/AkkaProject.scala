--- conflicted
+++ resolved
@@ -181,7 +181,6 @@
     lazy val h2_lzf = "voldemort.store.compress" % "h2-lzf" % "1.0" % "compile" //ApacheV2
 
     lazy val hawtdispatch = "org.fusesource.hawtdispatch" % "hawtdispatch-scala" % HAWT_DISPATCH_VERSION % "compile" //ApacheV2
-    lazy val hawtdb = "org.fusesource.hawtdb" % "hawtdb" % "1.5" % "compile" //ApacheV2
 
     lazy val jackson          = "org.codehaus.jackson" % "jackson-mapper-asl" % JACKSON_VERSION % "compile" //ApacheV2
     lazy val jackson_core     = "org.codehaus.jackson" % "jackson-core-asl"   % JACKSON_VERSION % "compile" //ApacheV2
@@ -250,7 +249,6 @@
 
     //Riak PB Client
     lazy val riak_pb_client = "com.trifork"   %  "riak-java-pb-client"      % "1.0-for-akka-by-ticktock"  % "compile" //ApacheV2
-    lazy val scalaj_coll = "org.scalaj" % "scalaj-collection_2.8.0" % "1.0" % "compile" //ApacheV2
 
     // Test
 
@@ -280,10 +278,10 @@
     lazy val dbcp           = "commons-dbcp"           % "commons-dbcp"        % "1.2.2"           % "test" //ApacheV2
 
     //memcached
-    lazy val spymemcached  = "spy" % "memcached" % "2.5" % "compile"   //MIT
+    lazy val spymemcached  = "spy" % "memcached" % "2.5" % "compile"
 
     //simpledb
-    lazy val simpledb = "com.amazonaws" % "aws-java-sdk" % "1.0.14" % "compile" //ApacheV2
+    lazy val simpledb = "com.amazonaws" % "aws-java-sdk" % "1.0.14" % "compile"
   }
 
   // -------------------------------------------------------------------------------------------------------------------
@@ -571,12 +569,9 @@
   class AkkaPersistenceCommonProject(info: ProjectInfo) extends AkkaDefaultProject(info, distPath) {
     val commons_pool = Dependencies.commons_pool
     val thrift       = Dependencies.thrift
-<<<<<<< HEAD
     val scalaj_coll  = Dependencies.scalaj_coll
-=======
-    val hawtdb       = Dependencies.hawtdb
     val goog         = Dependencies.google_coll
->>>>>>> 77244441
+    
   }
 
   // -------------------------------------------------------------------------------------------------------------------
