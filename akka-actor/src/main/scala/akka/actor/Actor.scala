/**
 * Copyright (C) 2009-2011 Scalable Solutions AB <http://scalablesolutions.se>
 */

package akka.actor

import DeploymentConfig._
import akka.dispatch._
import akka.config._
import Config._
import akka.util.{ ListenerManagement, ReflectiveAccess, Duration, Helpers }
import ReflectiveAccess._
import akka.remoteinterface.RemoteSupport
import akka.japi.{ Creator, Procedure }
import akka.AkkaException
import akka.serialization.{ Format, Serializer, Serialization }
import akka.cluster.ClusterNode
import akka.event.EventHandler
import scala.collection.immutable.Stack

import scala.reflect.BeanProperty

import com.eaio.uuid.UUID

import java.lang.reflect.InvocationTargetException
import java.util.concurrent.TimeUnit

/**
 * Life-cycle messages for the Actors
 */
sealed trait LifeCycleMessage extends Serializable

/**
 * Marker trait to show which Messages are automatically handled by Akka
 */
sealed trait AutoReceivedMessage { self: LifeCycleMessage ⇒ }

case class HotSwap(code: ActorRef ⇒ Actor.Receive, discardOld: Boolean = true) extends AutoReceivedMessage with LifeCycleMessage {

  /**
   * Java API
   */
  def this(code: akka.japi.Function[ActorRef, Procedure[Any]], discardOld: Boolean) = {
    this((self: ActorRef) ⇒ {
      val behavior = code(self)
      val result: Actor.Receive = { case msg ⇒ behavior(msg) }
      result
    }, discardOld)
  }

  /**
   *  Java API with default non-stacking behavior
   */
  def this(code: akka.japi.Function[ActorRef, Procedure[Any]]) = this(code, true)
}

case object RevertHotSwap extends AutoReceivedMessage with LifeCycleMessage

case class Restart(reason: Throwable) extends AutoReceivedMessage with LifeCycleMessage

case class Death(dead: ActorRef, killer: Throwable) extends AutoReceivedMessage with LifeCycleMessage

case class Link(child: ActorRef) extends AutoReceivedMessage with LifeCycleMessage

case class Unlink(child: ActorRef) extends AutoReceivedMessage with LifeCycleMessage

case class UnlinkAndStop(child: ActorRef) extends AutoReceivedMessage with LifeCycleMessage

case object PoisonPill extends AutoReceivedMessage with LifeCycleMessage

case object Kill extends AutoReceivedMessage with LifeCycleMessage

case object ReceiveTimeout extends LifeCycleMessage

case class MaximumNumberOfRestartsWithinTimeRangeReached(
  @BeanProperty victim: ActorRef,
  @BeanProperty maxNrOfRetries: Option[Int],
  @BeanProperty withinTimeRange: Option[Int],
  @BeanProperty lastExceptionCausingRestart: Throwable) extends LifeCycleMessage

// Exceptions for Actors
class ActorStartException private[akka] (message: String, cause: Throwable = null) extends AkkaException(message, cause)
class IllegalActorStateException private[akka] (message: String, cause: Throwable = null) extends AkkaException(message, cause)
class ActorKilledException private[akka] (message: String, cause: Throwable = null) extends AkkaException(message, cause)
class ActorInitializationException private[akka] (message: String, cause: Throwable = null) extends AkkaException(message, cause)
class ActorTimeoutException private[akka] (message: String, cause: Throwable = null) extends AkkaException(message, cause)
class InvalidMessageException private[akka] (message: String, cause: Throwable = null) extends AkkaException(message, cause)

/**
 * This message is thrown by default when an Actors behavior doesn't match a message
 */
case class UnhandledMessageException(msg: Any, ref: ActorRef = null) extends Exception {
  // constructor with 'null' ActorRef needed to work with client instantiation of remote exception
  override def getMessage =
    if (ref ne null) "Actor %s does not handle [%s]".format(ref, msg)
    else "Actor does not handle [%s]".format(msg)
  override def fillInStackTrace() = this //Don't waste cycles generating stack trace
}

/**
 * Classes for passing status back to the sender.
 */
object Status {
  sealed trait Status extends Serializable
  case object Success extends Status
  case class Failure(cause: Throwable) extends Status
}

case class Timeout(duration: Duration) {
  def this(timeout: Long) = this(Duration(timeout, TimeUnit.MILLISECONDS))
  def this(length: Long, unit: TimeUnit) = this(Duration(length, unit))
}
object Timeout {
  /**
   * The default timeout, based on the config setting 'akka.actor.timeout'
   */
  implicit val default = new Timeout(Actor.TIMEOUT)

  /**
   * A timeout with zero duration, will cause most requests to always timeout.
   */
  val zero = new Timeout(Duration.Zero)

  /**
   * A Timeout with infinite duration. Will never timeout. Use extreme caution with this
   * as it may cause memory leaks, blocked threads, or may not even be supported by
   * the receiver, which would result in an exception.
   */
  val never = new Timeout(Duration.Inf)

  def apply(timeout: Long) = new Timeout(timeout)
  def apply(length: Long, unit: TimeUnit) = new Timeout(length, unit)

  implicit def durationToTimeout(duration: Duration) = new Timeout(duration)
  implicit def intToTimeout(timeout: Int) = new Timeout(timeout)
  implicit def longToTimeout(timeout: Long) = new Timeout(timeout)
}

/**
 * Actor factory module with factory methods for creating various kinds of Actors.
 *
 * @author <a href="http://jonasboner.com">Jonas Bon&#233;r</a>
 */
object Actor extends ListenerManagement {

  /**
   * A Receive is a convenience type that defines actor message behavior currently modeled as
   * a PartialFunction[Any, Unit].
   */
  type Receive = PartialFunction[Any, Unit]

  /**
   * Add shutdown cleanups
   */
  private[akka] lazy val shutdownHook = {
    val hook = new Runnable {
      override def run() {
        // Clear Thread.subclassAudits
        val tf = classOf[java.lang.Thread].getDeclaredField("subclassAudits")
        tf.setAccessible(true)
        val subclassAudits = tf.get(null).asInstanceOf[java.util.Map[_, _]]
        subclassAudits synchronized { subclassAudits.clear() }
      }
    }
    Runtime.getRuntime.addShutdownHook(new Thread(hook, "akka-shutdown-hook"))
    hook
  }

  private[actor] val actorRefInCreation = new ThreadLocal[Stack[ActorRef]] {
    override def initialValue = Stack[ActorRef]()
  }

<<<<<<< HEAD
=======
  case class Timeout(duration: Duration) {
    def this(timeout: Long) = this(Duration(timeout, TimeUnit.MILLISECONDS))
    def this(length: Long, unit: TimeUnit) = this(Duration(length, unit))
  }

  object Timeout {
    def apply(timeout: Long) = new Timeout(timeout)
    def apply(length: Long, unit: TimeUnit) = new Timeout(length, unit)
    implicit def durationToTimeout(duration: Duration) = new Timeout(duration)
    implicit def intToTimeout(timeout: Int) = new Timeout(timeout)
    implicit def longToTimeout(timeout: Long) = new Timeout(timeout)
  }

>>>>>>> 2bf5ccdf
  private[akka] val TIMEOUT = Duration(config.getInt("akka.actor.timeout", 5), TIME_UNIT).toMillis
  private[akka] val SERIALIZE_MESSAGES = config.getBool("akka.actor.serialize-messages", false)

  /**
   * Handle to the ActorRegistry.
   */
  val registry = new ActorRegistry

  /**
   * Handle to the ClusterNode. API for the cluster client.
   */
  lazy val cluster: ClusterNode = {
    val node = ClusterModule.node
    node.start()
    node
  }

  /**
   * Handle to the RemoteSupport. API for the remote client/server.
   * Only for internal use.
   */
  private[akka] lazy val remote: RemoteSupport = cluster.remoteService

  /**
   * This decorator adds invocation logging to a Receive function.
   */
  class LoggingReceive(source: AnyRef, r: Receive) extends Receive {
    def isDefinedAt(o: Any) = {
      val handled = r.isDefinedAt(o)
      EventHandler.debug(source, "received " + (if (handled) "handled" else "unhandled") + " message " + o)
      handled
    }
    def apply(o: Any): Unit = r(o)
  }
  object LoggingReceive {
    def apply(source: AnyRef, r: Receive): Receive = r match {
      case _: LoggingReceive ⇒ r
      case _                 ⇒ new LoggingReceive(source, r)
    }
  }

  /**
   * Wrap a Receive partial function in a logging enclosure, which sends a
   * debug message to the EventHandler each time before a message is matched.
   * This includes messages which are not handled.
   *
   * <pre><code>
   * def receive = loggable {
   *   case x => ...
   * }
   * </code></pre>
   *
   * This method does NOT modify the given Receive unless
   * akka.actor.debug.receive is set within akka.conf.
   */
  def loggable(self: AnyRef)(r: Receive): Receive = if (addLoggingReceive) LoggingReceive(self, r) else r

  private[akka] val addLoggingReceive = config.getBool("akka.actor.debug.receive", false)
  private[akka] val debugAutoReceive = config.getBool("akka.actor.debug.autoreceive", false)
  private[akka] val debugLifecycle = config.getBool("akka.actor.debug.lifecycle", false)

  /**
   *  Creates an ActorRef out of the Actor with type T.
   * <pre>
   *   import Actor._
   *   val actor = actorOf[MyActor]
   *   actor.start()
   *   actor ! message
   *   actor.stop()
   * </pre>
   * You can create and start the actor in one statement like this:
   * <pre>
   *   val actor = actorOf[MyActor].start()
   * </pre>
   */
  def actorOf[T <: Actor: Manifest](address: String): ActorRef =
    actorOf(manifest[T].erasure.asInstanceOf[Class[_ <: Actor]], address)

  /**
   * Creates an ActorRef out of the Actor with type T.
   * Uses generated address.
   * <pre>
   *   import Actor._
   *   val actor = actorOf[MyActor]
   *   actor.start
   *   actor ! message
   *   actor.stop
   * </pre>
   * You can create and start the actor in one statement like this:
   * <pre>
   *   val actor = actorOf[MyActor].start
   * </pre>
   */
  def actorOf[T <: Actor: Manifest]: ActorRef =
    actorOf(manifest[T].erasure.asInstanceOf[Class[_ <: Actor]], new UUID().toString)

  /**
   * Creates an ActorRef out of the Actor of the specified Class.
   * Uses generated address.
   * <pre>
   *   import Actor._
   *   val actor = actorOf(classOf[MyActor])
   *   actor.start()
   *   actor ! message
   *   actor.stop()
   * </pre>
   * You can create and start the actor in one statement like this:
   * <pre>
   *   val actor = actorOf(classOf[MyActor]).start()
   * </pre>
   */
  def actorOf[T <: Actor](clazz: Class[T]): ActorRef =
    actorOf(clazz, new UUID().toString)

  /**
   * Creates an ActorRef out of the Actor of the specified Class.
   * <pre>
   *   import Actor._
   *   val actor = actorOf(classOf[MyActor])
   *   actor.start
   *   actor ! message
   *   actor.stop
   * </pre>
   * You can create and start the actor in one statement like this:
   * <pre>
   *   val actor = actorOf(classOf[MyActor]).start
   * </pre>
   */
  def actorOf[T <: Actor](clazz: Class[T], address: String): ActorRef = {
    createActor(address, () ⇒ newLocalActorRef(clazz, address))
  }

  /**
   * Creates an ActorRef out of the Actor. Allows you to pass in a factory function
   * that creates the Actor. Please note that this function can be invoked multiple
   * times if for example the Actor is supervised and needs to be restarted.
   * Uses generated address.
   * <p/>
   * <pre>
   *   import Actor._
   *   val actor = actorOf(new MyActor)
   *   actor.start()
   *   actor ! message
   *   actor.stop()
   * </pre>
   * You can create and start the actor in one statement like this:
   * <pre>
   *   val actor = actorOf(new MyActor).start()
   * </pre>
   */
  def actorOf[T <: Actor](factory: ⇒ T): ActorRef = actorOf(factory, new UUID().toString)

  /**
   * Creates an ActorRef out of the Actor. Allows you to pass in a factory function
   * that creates the Actor. Please note that this function can be invoked multiple
   * times if for example the Actor is supervised and needs to be restarted.
   * <p/>
   * This function should <b>NOT</b> be used for remote actors.o
   * <pre>
   *   import Actor._
   *   val actor = actorOf(new MyActor)
   *   actor.start
   *   actor ! message
   *   actor.stop
   * </pre>
   * You can create and start the actor in one statement like this:
   * <pre>
   *   val actor = actorOf(new MyActor).start
   * </pre>
   */
  def actorOf[T <: Actor](creator: ⇒ T, address: String): ActorRef = {
    createActor(address, () ⇒ new LocalActorRef(() ⇒ creator, address))
  }

  /**
   * Creates an ActorRef out of the Actor. Allows you to pass in a factory (Creator<Actor>)
   * that creates the Actor. Please note that this function can be invoked multiple
   * times if for example the Actor is supervised and needs to be restarted.
   * Uses generated address.
   * <p/>
   * JAVA API
   */
  def actorOf[T <: Actor](creator: Creator[T]): ActorRef =
    actorOf(creator, new UUID().toString)

  /**
   * Creates an ActorRef out of the Actor. Allows you to pass in a factory (Creator<Actor>)
   * that creates the Actor. Please note that this function can be invoked multiple
   * times if for example the Actor is supervised and needs to be restarted.
   * <p/>
   * This function should <b>NOT</b> be used for remote actors.
   * JAVA API
   */
  def actorOf[T <: Actor](creator: Creator[T], address: String): ActorRef = {
    createActor(address, () ⇒ new LocalActorRef(() ⇒ creator.create, address))
  }

  def localActorOf[T <: Actor: Manifest]: ActorRef = {
    newLocalActorRef(manifest[T].erasure.asInstanceOf[Class[_ <: Actor]], new UUID().toString)
  }

  def localActorOf[T <: Actor: Manifest](address: String): ActorRef = {
    newLocalActorRef(manifest[T].erasure.asInstanceOf[Class[_ <: Actor]], address)
  }

  def localActorOf[T <: Actor](clazz: Class[T]): ActorRef = {
    newLocalActorRef(clazz, new UUID().toString)
  }

  def localActorOf[T <: Actor](clazz: Class[T], address: String): ActorRef = {
    newLocalActorRef(clazz, address)
  }

  def localActorOf[T <: Actor](factory: ⇒ T): ActorRef = {
    new LocalActorRef(() ⇒ factory, new UUID().toString)
  }

  def localActorOf[T <: Actor](factory: ⇒ T, address: String): ActorRef = {
    new LocalActorRef(() ⇒ factory, address)
  }

  /**
   * Use to spawn out a block of code in an event-driven actor. Will shut actor down when
   * the block has been executed.
   * <p/>
   * Only to be used from Scala code.
   * <p/>
   * NOTE: If used from within an Actor then has to be qualified with 'Actor.spawn' since
   * there is a method 'spawn[ActorType]' in the Actor trait already.
   * Example:
   * <pre>
   * import Actor.spawn
   *
   * spawn {
   *   ... // do stuff
   * }
   * </pre>
   */
  def spawn(body: ⇒ Unit)(implicit dispatcher: MessageDispatcher = Dispatchers.defaultGlobalDispatcher): Unit = {
    case object Spawn
    actorOf(new Actor() {
      self.dispatcher = dispatcher
      def receive = {
        case Spawn ⇒ try { body } finally { self.stop() }
      }
    }).start() ! Spawn
  }

  /**
   * Creates an actor according to the deployment plan for the 'address'; local or clustered.
   * If already created then it just returns it from the registry.
   */
  private[akka] def createActor(address: String, actorFactory: () ⇒ ActorRef): ActorRef = {
    Address.validate(address)
    registry.actorFor(address) match { // check if the actor for the address is already in the registry
      case Some(actorRef) ⇒ actorRef // it is     -> return it
      case None ⇒ // it is not -> create it
        try {
          Deployer.deploymentFor(address) match {
            case Deploy(_, router, Local) ⇒ actorFactory() // create a local actor
            case deploy                   ⇒ newClusterActorRef(actorFactory, address, deploy)
          }
        } catch {
          case e: DeploymentException ⇒
            EventHandler.error(e, this, "Look up deployment for address [%s] falling back to local actor." format address)
            actorFactory() // if deployment fails, fall back to local actors
        }
    }
  }

  private[akka] def newLocalActorRef(clazz: Class[_ <: Actor], address: String): ActorRef = {
    new LocalActorRef(() ⇒ {
      import ReflectiveAccess.{ createInstance, noParams, noArgs }
      createInstance[Actor](clazz.asInstanceOf[Class[_]], noParams, noArgs) match {
        case Right(actor) ⇒ actor
        case Left(exception) ⇒
          val cause = exception match {
            case i: InvocationTargetException ⇒ i.getTargetException
            case _                            ⇒ exception
          }

          throw new ActorInitializationException(
            "Could not instantiate Actor of " + clazz +
              "\nMake sure Actor is NOT defined inside a class/trait," +
              "\nif so put it outside the class/trait, f.e. in a companion object," +
              "\nOR try to change: 'actorOf[MyActor]' to 'actorOf(new MyActor)'.", cause)
      }
    }, address)
  }

  private def newClusterActorRef(factory: () ⇒ ActorRef, address: String, deploy: Deploy): ActorRef = {
    deploy match {
      case Deploy(
        configAdress, router,
        Clustered(
          preferredHomeNodes,
          replicas,
          replication)) ⇒

        ClusterModule.ensureEnabled()

        if (configAdress != address) throw new IllegalStateException(
          "Deployment config for [" + address + "] is wrong [" + deploy + "]")
        if (!Actor.remote.isRunning) throw new IllegalStateException(
          "Remote server is not running")

        val isHomeNode = DeploymentConfig.isHomeNode(preferredHomeNodes)
        val nrOfReplicas = DeploymentConfig.replicaValueFor(replicas)

        def serializerErrorDueTo(reason: String) = throw new akka.config.ConfigurationException(
          "Could not create Serializer for actor [" + address + "] due to: " + reason)

        val serializer: Serializer =
          Serialization.serializerFor(this.getClass).fold(x ⇒ serializerErrorDueTo(x.toString), s ⇒ s)

        def storeActorAndGetClusterRef(replicationScheme: ReplicationScheme, serializer: Serializer): ActorRef = {
          // add actor to cluster registry (if not already added)
          if (!cluster.isClustered(address))
            cluster.store(address, factory, nrOfReplicas, replicationScheme, false, serializer)

          // remote node (not home node), check out as ClusterActorRef
          cluster.ref(address, DeploymentConfig.routerTypeFor(router))
        }

        replication match {
          case _: Transient | Transient ⇒
            storeActorAndGetClusterRef(Transient, serializer)

          case replication: Replication ⇒
            if (DeploymentConfig.routerTypeFor(router) != akka.routing.RouterType.Direct) throw new ConfigurationException(
              "Can't replicate an actor [" + address + "] configured with another router than \"direct\" - found [" + router + "]")

            if (isHomeNode) { // stateful actor's home node
              cluster
                .use(address, serializer)
                .getOrElse(throw new ConfigurationException(
                  "Could not check out actor [" + address + "] from cluster registry as a \"local\" actor"))

            } else {
              storeActorAndGetClusterRef(replication, serializer)
            }
        }

      case invalid ⇒ throw new IllegalActorStateException(
        "Could not create actor with address [" + address +
          "], not bound to a valid deployment scheme [" + invalid + "]")
    }
  }
}

/**
 * Actor base trait that should be extended by or mixed to create an Actor with the semantics of the 'Actor Model':
 * <a href="http://en.wikipedia.org/wiki/Actor_model">http://en.wikipedia.org/wiki/Actor_model</a>
 * <p/>
 * An actor has a well-defined (non-cyclic) life-cycle.
 * <pre>
 * => NEW (newly created actor) - can't receive messages (yet)
 *     => STARTED (when 'start' is invoked) - can receive messages
 *         => SHUT DOWN (when 'exit' is invoked) - can't do anything
 * </pre>
 *
 * <p/>
 * The Actor's API is available in the 'self' member variable.
 *
 * <p/>
 * Here you find functions like:
 *   - !, ? and forward
 *   - link, unlink, startLink etc
 *   - start, stop
 *   - etc.
 *
 * <p/>
 * Here you also find fields like
 *   - dispatcher = ...
 *   - id = ...
 *   - lifeCycle = ...
 *   - faultHandler = ...
 *   - trapExit = ...
 *   - etc.
 *
 * <p/>
 * This means that to use them you have to prefix them with 'self', like this: <tt>self ! Message</tt>
 *
 * However, for convenience you can import these functions and fields like below, which will allow you do
 * drop the 'self' prefix:
 * <pre>
 * class MyActor extends Actor  {
 *   import self._
 *   id = ...
 *   dispatcher = ...
 *   ...
 * }
 * </pre>
 *
 * @author <a href="http://jonasboner.com">Jonas Bon&#233;r</a>
 */
trait Actor {

  import Actor.{ addLoggingReceive, debugAutoReceive, LoggingReceive }

  /**
   * Type alias because traits cannot have companion objects.
   */
  type Receive = Actor.Receive

  /**
   * Some[ActorRef] representation of the 'self' ActorRef reference.
   * <p/>
   * Mainly for internal use, functions as the implicit sender references when invoking
   * the 'forward' function.
   */
  @transient
  val someSelf: Some[ActorRef] = {
    val refStack = Actor.actorRefInCreation.get
    if (refStack.isEmpty) throw new ActorInitializationException(
      "\n\tYou can not create an instance of an " + getClass.getName + " explicitly using 'new MyActor'." +
        "\n\tYou have to use one of the factory methods in the 'Actor' object to create a new actor." +
        "\n\tEither use:" +
        "\n\t\t'val actor = Actor.actorOf[MyActor]', or" +
        "\n\t\t'val actor = Actor.actorOf(new MyActor(..))'")

    val ref = refStack.head

    if (ref eq null)
      throw new ActorInitializationException("Trying to create an instance of " + getClass.getName + " outside of a wrapping 'actorOf'")
    else {
      // Push a null marker so any subsequent calls to new Actor doesn't reuse this actor ref
      Actor.actorRefInCreation.set(refStack.push(null))
      Some(ref)
    }
  }

  /*
   * Option[ActorRef] representation of the 'self' ActorRef reference.
   * <p/>
   * Mainly for internal use, functions as the implicit sender references when invoking
   * one of the message send functions ('!' and '?').
   */
  def optionSelf: Option[ActorRef] = someSelf

  /**
   * The 'self' field holds the ActorRef for this actor.
   * <p/>
   * Can be used to send messages to itself:
   * <pre>
   * self ! message
   * </pre>
   * Here you also find most of the Actor API.
   * <p/>
   * For example fields like:
   * <pre>
   * self.dispatcher = ...
   * self.trapExit = ...
   * self.faultHandler = ...
   * self.lifeCycle = ...
   * self.sender
   * </pre>
   * <p/>
   * Here you also find methods like:
   * <pre>
   * self.reply(..)
   * self.link(..)
   * self.unlink(..)
   * self.start(..)
   * self.stop(..)
   * </pre>
   */
  @transient
  implicit val self: ScalaActorRef = someSelf.get

  /**
   * User overridable callback/setting.
   * <p/>
   * Partial function implementing the actor logic.
   * To be implemented by concrete actor class.
   * <p/>
   * Example code:
   * <pre>
   *   def receive = {
   *     case Ping =&gt;
   *       println("got a 'Ping' message")
   *       self.reply("pong")
   *
   *     case OneWay =&gt;
   *       println("got a 'OneWay' message")
   *
   *     case unknown =&gt;
   *       println("unknown message: " + unknown)
   * }
   * </pre>
   */
  protected def receive: Receive

  /**
   * User overridable callback.
   * <p/>
   * Is called when an Actor is started by invoking 'actor.start()'.
   */
  def preStart() {}

  /**
   * User overridable callback.
   * <p/>
   * Is called when 'actor.stop()' is invoked.
   */
  def postStop() {}

  /**
   * User overridable callback.
   * <p/>
   * Is called on a crashed Actor right BEFORE it is restarted to allow clean up of resources before Actor is terminated.
   */
  def preRestart(reason: Throwable) {}

  /**
   * User overridable callback.
   * <p/>
   * Is called right AFTER restart on the newly created Actor to allow reinitialization after an Actor crash.
   */
  def postRestart(reason: Throwable) {}

  /**
   * User overridable callback.
   * <p/>
   * Is called when a message isn't handled by the current behavior of the actor
   * by default it throws an UnhandledMessageException
   */
  def unhandled(msg: Any) {
    throw new UnhandledMessageException(msg, self)
  }

  /**
   * Changes the Actor's behavior to become the new 'Receive' (PartialFunction[Any, Unit]) handler.
   * Puts the behavior on top of the hotswap stack.
   * If "discardOld" is true, an unbecome will be issued prior to pushing the new behavior to the stack
   */
  def become(behavior: Receive, discardOld: Boolean = true) {
    if (discardOld) unbecome()
    self.hotswap = self.hotswap.push(behavior)
  }

  /**
   * Reverts the Actor behavior to the previous one in the hotswap stack.
   */
  def unbecome() {
    val h = self.hotswap
    if (h.nonEmpty) self.hotswap = h.pop
  }

  // =========================================
  // ==== INTERNAL IMPLEMENTATION DETAILS ====
  // =========================================

  private[akka] final def apply(msg: Any) = {
    if (msg.isInstanceOf[AnyRef] && (msg.asInstanceOf[AnyRef] eq null))
      throw new InvalidMessageException("Message from [" + self.channel + "] to [" + self.toString + "] is null")
    val behaviorStack = self.hotswap

    msg match {
      case l: AutoReceivedMessage ⇒ autoReceiveMessage(l)
      case msg if behaviorStack.nonEmpty && behaviorStack.head.isDefinedAt(msg) ⇒ behaviorStack.head.apply(msg)
      case msg if behaviorStack.isEmpty && processingBehavior.isDefinedAt(msg) ⇒ processingBehavior.apply(msg)
      case unknown ⇒ unhandled(unknown) //This is the only line that differs from processingbehavior
    }
  }

  private final def autoReceiveMessage(msg: AutoReceivedMessage) {
    if (debugAutoReceive)
      EventHandler.debug(this, "received AutoReceiveMessage " + msg)
    msg match {
      case HotSwap(code, discardOld) ⇒ become(code(self), discardOld)
      case RevertHotSwap             ⇒ unbecome()
      case Death(dead, reason)       ⇒ self.handleTrapExit(dead, reason)
      case Link(child)               ⇒ self.link(child)
      case Unlink(child)             ⇒ self.unlink(child)
      case UnlinkAndStop(child)      ⇒ self.unlink(child); child.stop()
      case Restart(reason)           ⇒ throw reason
      case Kill                      ⇒ throw new ActorKilledException("Kill")
      case PoisonPill ⇒
        val ch = self.channel
        self.stop()
        ch.sendException(new ActorKilledException("PoisonPill"))
    }
  }

  private lazy val processingBehavior = receive //ProcessingBehavior is the original behavior
}<|MERGE_RESOLUTION|>--- conflicted
+++ resolved
@@ -170,22 +170,6 @@
     override def initialValue = Stack[ActorRef]()
   }
 
-<<<<<<< HEAD
-=======
-  case class Timeout(duration: Duration) {
-    def this(timeout: Long) = this(Duration(timeout, TimeUnit.MILLISECONDS))
-    def this(length: Long, unit: TimeUnit) = this(Duration(length, unit))
-  }
-
-  object Timeout {
-    def apply(timeout: Long) = new Timeout(timeout)
-    def apply(length: Long, unit: TimeUnit) = new Timeout(length, unit)
-    implicit def durationToTimeout(duration: Duration) = new Timeout(duration)
-    implicit def intToTimeout(timeout: Int) = new Timeout(timeout)
-    implicit def longToTimeout(timeout: Long) = new Timeout(timeout)
-  }
-
->>>>>>> 2bf5ccdf
   private[akka] val TIMEOUT = Duration(config.getInt("akka.actor.timeout", 5), TIME_UNIT).toMillis
   private[akka] val SERIALIZE_MESSAGES = config.getBool("akka.actor.serialize-messages", false)
 
