/**
 * Copyright (C) 2009-2011 Typesafe Inc. <http://www.typesafe.com>
 */
package akka.routing

import akka.actor._

import akka.japi.Creator
import java.lang.reflect.InvocationTargetException
import akka.config.ConfigurationException
import java.util.concurrent.atomic.AtomicInteger
import akka.util.ReflectiveAccess
import akka.AkkaException
import scala.collection.JavaConversions._
import java.util.concurrent.TimeUnit

/**
<<<<<<< HEAD
 * A RoutedActorRef is an ActorRef that has a set of connected ActorRef and it uses a Router to
 * send a message to on (or more) of these actors.
=======
 * Used for declarative configuration of Routing.
>>>>>>> e18c924c
 */
private[akka] class RoutedActorRef(_system: ActorSystemImpl, _props: Props, _supervisor: InternalActorRef, _path: ActorPath)
  extends LocalActorRef(
    _system,
    _props.copy(creator = () ⇒ _props.routerConfig.createActor()),
    _supervisor,
    _path) {

  @volatile
  private[akka] var _routees: Vector[ActorRef] = _ // this MUST be initialized during createRoute
  def routees = _routees

  val route = _props.routerConfig.createRoute(_props.copy(routerConfig = NoRouter), actorContext, this)

  def applyRoute(sender: ActorRef, message: Any): Iterable[Destination] = message match {
    case _: AutoReceivedMessage ⇒ Nil
    case Terminated(_)          ⇒ Nil
    case _ ⇒
      if (route.isDefinedAt(sender, message)) route(sender, message)
      else Nil
  }

  _routees match {
    case null ⇒ throw new ActorInitializationException("router " + _props.routerConfig + " did not register routees!")
    case x ⇒
      _routees = x // volatile write to publish the route before sending messages
      // subscribe to Terminated messages for all route destinations, to be handled by Router actor
      _routees foreach underlying.watch
  }

  override def !(message: Any)(implicit sender: ActorRef = null): Unit = {
    val s = if (sender eq null) underlying.system.deadLetters else sender

    val msg = message match {
      case Broadcast(m) ⇒ m
      case m            ⇒ m
    }

    applyRoute(s, message) match {
      case Nil  ⇒ super.!(message)(s)
      case refs ⇒ refs foreach (p ⇒ p.recipient.!(msg)(p.sender))
    }
  }
}

/**
<<<<<<< HEAD
 * This trait represents a router factory: it produces the actual router actor
 * and creates the routing table (a function which determines the recipients
 * for each message which is to be dispatched). The resulting RoutedActorRef
 * optimizes the sending of the message so that it does NOT go through the
 * router’s mailbox unless the route returns an empty recipient set.
 *
 * '''Caution:''' This means
 * that the route function is evaluated concurrently without protection by
 * the RoutedActorRef: either provide a reentrant (i.e. pure) implementation or
 * do the locking yourself!
 *
 * '''Caution:''' Please note that the [[akka.routing.Router]] which needs to
 * be returned by `apply()` should not send a message to itself in its
 * constructor or `preStart()` or publish its self reference from there: if
 * someone tries sending a message to that reference before the constructor of
 * RoutedActorRef has returned, there will be a `NullPointerException`!
=======
 * The Router is responsible for sending a message to one (or more) of its connections. Connections are stored in the
 * {@link FailureDetector} and each Router should be linked to only one {@link FailureDetector}.
>>>>>>> e18c924c
 */
trait RouterConfig {

  def nrOfInstances: Int

  def targets: Iterable[String]

  def createRoute(props: Props, actorContext: ActorContext, ref: RoutedActorRef): Route

  def createActor(): Router = new Router {}

  def adaptFromDeploy(deploy: Option[Deploy]): RouterConfig = {
    deploy match {
      case Some(Deploy(_, _, _, NoRouter, _)) ⇒ this
      case Some(Deploy(_, _, _, r, _))        ⇒ r
      case _                                  ⇒ this
    }
  }

  protected def toAll(sender: ActorRef, targets: Iterable[ActorRef]): Iterable[Destination] = targets.map(Destination(sender, _))

  protected def createRoutees(props: Props, context: ActorContext, nrOfInstances: Int, targets: Iterable[String]): Vector[ActorRef] = (nrOfInstances, targets) match {
    case (0, Nil) ⇒ throw new IllegalArgumentException("Insufficient information - missing configuration.")
    case (x, Nil) ⇒ (1 to x).map(_ ⇒ context.actorOf(props))(scala.collection.breakOut)
    case (_, xs)  ⇒ xs.map(context.actorFor(_))(scala.collection.breakOut)
  }

  protected def createAndRegisterRoutees(props: Props, context: ActorContext, nrOfInstances: Int, targets: Iterable[String]): Unit = {
    val routees = createRoutees(props, context, nrOfInstances, targets)
    registerRoutees(context, routees)
  }

  protected def registerRoutees(context: ActorContext, routees: Vector[ActorRef]): Unit = {
    context.self.asInstanceOf[RoutedActorRef]._routees = routees
  }
}

/**
 * Base trait for `Router` actors. Override `receive` to handle custom
 * messages which the corresponding [[akka.actor.RouterConfig]] lets
 * through by returning an empty route.
 */
trait Router extends Actor {

  val ref = self match {
    case x: RoutedActorRef ⇒ x
    case _                 ⇒ throw new ActorInitializationException("Router actor can only be used in RoutedActorRef")
  }

  final def receive = ({

    case Terminated(child) ⇒
      ref._routees = ref._routees filterNot (_ == child)
      if (ref.routees.isEmpty) self.stop()

  }: Receive) orElse routerReceive

  def routerReceive: Receive = {
    case _ ⇒
  }
}

/**
 * Used to broadcast a message to all connections in a router; only the
 * contained message will be forwarded, i.e. the `Broadcast(...)`
 * envelope will be stripped off.
 *
 * Router implementations may choose to handle this message differently.
 */
case class Broadcast(message: Any)

/**
 * Routing configuration that indicates no routing.
 * Oxymoron style.
 */
case object NoRouter extends RouterConfig {
  def nrOfInstances: Int = 0
  def targets: Iterable[String] = Nil
  def createRoute(props: Props, actorContext: ActorContext, ref: RoutedActorRef): Route = null
}

object RoundRobinRouter {
  def apply(targets: Iterable[ActorRef]) = new RoundRobinRouter(targets = targets map (_.path.toString))
}
/**
 * A Router that uses round-robin to select a connection. For concurrent calls, round robin is just a best effort.
 * <br>
 * Please note that providing both 'nrOfInstances' and 'targets' does not make logical sense as this means
 * that the round robin should both create new actors and use the 'targets' actor(s).
 * In this case the 'nrOfInstances' will be ignored and the 'targets' will be used.
 * <br>
 * <b>The</b> configuration parameter trumps the constructor arguments. This means that
 * if you provide either 'nrOfInstances' or 'targets' to during instantiation they will
 * be ignored if the 'nrOfInstances' is defined in the configuration file for the actor being used.
 */
case class RoundRobinRouter(nrOfInstances: Int = 0, targets: Iterable[String] = Nil) extends RouterConfig with RoundRobinLike {

  /**
   * Constructor that sets nrOfInstances to be created.
   * Java API
   */
  def this(nr: Int) = {
    this(nrOfInstances = nr)
  }

  /**
   * Constructor that sets the targets to be used.
   * Java API
   */
  def this(t: java.util.Collection[String]) = {
    this(targets = collectionAsScalaIterable(t))
  }
}

trait RoundRobinLike { this: RouterConfig ⇒
  def createRoute(props: Props, context: ActorContext, ref: RoutedActorRef): Route = {
    createAndRegisterRoutees(props, context, nrOfInstances, targets)

    val next = new AtomicInteger(0)

    def getNext(): ActorRef = {
      ref.routees(next.getAndIncrement % ref.routees.size)
    }

    {
      case (sender, message) ⇒
        message match {
          case Broadcast(msg) ⇒ toAll(sender, ref.routees)
          case msg            ⇒ List(Destination(sender, getNext()))
        }
    }
  }
}

object RandomRouter {
  def apply(targets: Iterable[ActorRef]) = new RandomRouter(targets = targets map (_.path.toString))
}
/**
<<<<<<< HEAD
 * A Router that randomly selects one of the target connections to send a message to.
 * <br>
 * Please note that providing both 'nrOfInstances' and 'targets' does not make logical sense as this means
 * that the random router should both create new actors and use the 'targets' actor(s).
 * In this case the 'nrOfInstances' will be ignored and the 'targets' will be used.
 * <br>
 * <b>The</b> configuration parameter trumps the constructor arguments. This means that
 * if you provide either 'nrOfInstances' or 'targets' to during instantiation they will
 * be ignored if the 'nrOfInstances' is defined in the configuration file for the actor being used.
=======
 * A DirectRouter a Router that only has a single connected actorRef and forwards all request to that actorRef.
>>>>>>> e18c924c
 */
case class RandomRouter(nrOfInstances: Int = 0, targets: Iterable[String] = Nil) extends RouterConfig with RandomLike {

  /**
   * Constructor that sets nrOfInstances to be created.
   * Java API
   */
  def this(nr: Int) = {
    this(nrOfInstances = nr)
  }

  /**
   * Constructor that sets the targets to be used.
   * Java API
   */
  def this(t: java.util.Collection[String]) = {
    this(targets = collectionAsScalaIterable(t))
  }
}

<<<<<<< HEAD
trait RandomLike { this: RouterConfig ⇒
=======
/**
 * A Router that randomly selects one of the target connections to send a message to.
 */
class RandomRouter(implicit val dispatcher: MessageDispatcher, timeout: Timeout) extends BasicRouter {
  import java.security.SecureRandom
>>>>>>> e18c924c

  import java.security.SecureRandom

  private val random = new ThreadLocal[SecureRandom] {
    override def initialValue = SecureRandom.getInstance("SHA1PRNG")
  }

  def createRoute(props: Props, context: ActorContext, ref: RoutedActorRef): Route = {
    createAndRegisterRoutees(props, context, nrOfInstances, targets)

    def getNext(): ActorRef = {
      ref.routees(random.get.nextInt(ref.routees.size))
    }

    {
      case (sender, message) ⇒
        message match {
          case Broadcast(msg) ⇒ toAll(sender, ref.routees)
          case msg            ⇒ List(Destination(sender, getNext()))
        }
    }
  }
}

object BroadcastRouter {
  def apply(targets: Iterable[ActorRef]) = new BroadcastRouter(targets = targets map (_.path.toString))
}
/**
<<<<<<< HEAD
 * A Router that uses broadcasts a message to all its connections.
 * <br>
 * Please note that providing both 'nrOfInstances' and 'targets' does not make logical sense as this means
 * that the random router should both create new actors and use the 'targets' actor(s).
 * In this case the 'nrOfInstances' will be ignored and the 'targets' will be used.
 * <br>
 * <b>The</b> configuration parameter trumps the constructor arguments. This means that
 * if you provide either 'nrOfInstances' or 'targets' to during instantiation they will
 * be ignored if the 'nrOfInstances' is defined in the configuration file for the actor being used.
=======
 * A Router that uses round-robin to select a connection. For concurrent calls, round robin is just a best effort.
>>>>>>> e18c924c
 */
case class BroadcastRouter(nrOfInstances: Int = 0, targets: Iterable[String] = Nil) extends RouterConfig with BroadcastLike {

  /**
   * Constructor that sets nrOfInstances to be created.
   * Java API
   */
  def this(nr: Int) = {
    this(nrOfInstances = nr)
  }

  /**
   * Constructor that sets the targets to be used.
   * Java API
   */
  def this(t: java.util.Collection[String]) = {
    this(targets = collectionAsScalaIterable(t))
  }
}

trait BroadcastLike { this: RouterConfig ⇒
  def createRoute(props: Props, context: ActorContext, ref: RoutedActorRef): Route = {
    createAndRegisterRoutees(props, context, nrOfInstances, targets)

    {
      case (sender, message) ⇒
        message match {
          case _ ⇒ toAll(sender, ref.routees)
        }
    }
  }
}

object ScatterGatherFirstCompletedRouter {
  def apply(targets: Iterable[ActorRef]) = new ScatterGatherFirstCompletedRouter(targets = targets map (_.path.toString))
}
/**
 * Simple router that broadcasts the message to all routees, and replies with the first response.
 * <br>
 * Please note that providing both 'nrOfInstances' and 'targets' does not make logical sense as this means
 * that the random router should both create new actors and use the 'targets' actor(s).
 * In this case the 'nrOfInstances' will be ignored and the 'targets' will be used.
 * <br>
 * <b>The</b> configuration parameter trumps the constructor arguments. This means that
 * if you provide either 'nrOfInstances' or 'targets' to during instantiation they will
 * be ignored if the 'nrOfInstances' is defined in the configuration file for the actor being used.
 */
case class ScatterGatherFirstCompletedRouter(nrOfInstances: Int = 0, targets: Iterable[String] = Nil)
  extends RouterConfig with ScatterGatherFirstCompletedLike {

  /**
   * Constructor that sets nrOfInstances to be created.
   * Java API
   */
  def this(nr: Int) = {
    this(nrOfInstances = nr)
  }

  /**
   * Constructor that sets the targets to be used.
   * Java API
   */
  def this(t: java.util.Collection[String]) = {
    this(targets = collectionAsScalaIterable(t))
  }
}

trait ScatterGatherFirstCompletedLike { this: RouterConfig ⇒
  def createRoute(props: Props, context: ActorContext, ref: RoutedActorRef): Route = {
    createAndRegisterRoutees(props, context, nrOfInstances, targets)

    {
      case (sender, message) ⇒
        val asker = context.asInstanceOf[ActorCell].systemImpl.provider.ask(Timeout(5, TimeUnit.SECONDS)).get // FIXME, NO REALLY FIXME!
        asker.result.pipeTo(sender)
        message match {
          case _ ⇒ toAll(asker, ref.routees)
        }
    }
  }
}<|MERGE_RESOLUTION|>--- conflicted
+++ resolved
@@ -15,12 +15,8 @@
 import java.util.concurrent.TimeUnit
 
 /**
-<<<<<<< HEAD
  * A RoutedActorRef is an ActorRef that has a set of connected ActorRef and it uses a Router to
  * send a message to on (or more) of these actors.
-=======
- * Used for declarative configuration of Routing.
->>>>>>> e18c924c
  */
 private[akka] class RoutedActorRef(_system: ActorSystemImpl, _props: Props, _supervisor: InternalActorRef, _path: ActorPath)
   extends LocalActorRef(
@@ -67,7 +63,6 @@
 }
 
 /**
-<<<<<<< HEAD
  * This trait represents a router factory: it produces the actual router actor
  * and creates the routing table (a function which determines the recipients
  * for each message which is to be dispatched). The resulting RoutedActorRef
@@ -84,10 +79,6 @@
  * constructor or `preStart()` or publish its self reference from there: if
  * someone tries sending a message to that reference before the constructor of
  * RoutedActorRef has returned, there will be a `NullPointerException`!
-=======
- * The Router is responsible for sending a message to one (or more) of its connections. Connections are stored in the
- * {@link FailureDetector} and each Router should be linked to only one {@link FailureDetector}.
->>>>>>> e18c924c
  */
 trait RouterConfig {
 
@@ -226,7 +217,6 @@
   def apply(targets: Iterable[ActorRef]) = new RandomRouter(targets = targets map (_.path.toString))
 }
 /**
-<<<<<<< HEAD
  * A Router that randomly selects one of the target connections to send a message to.
  * <br>
  * Please note that providing both 'nrOfInstances' and 'targets' does not make logical sense as this means
@@ -236,9 +226,6 @@
  * <b>The</b> configuration parameter trumps the constructor arguments. This means that
  * if you provide either 'nrOfInstances' or 'targets' to during instantiation they will
  * be ignored if the 'nrOfInstances' is defined in the configuration file for the actor being used.
-=======
- * A DirectRouter a Router that only has a single connected actorRef and forwards all request to that actorRef.
->>>>>>> e18c924c
  */
 case class RandomRouter(nrOfInstances: Int = 0, targets: Iterable[String] = Nil) extends RouterConfig with RandomLike {
 
@@ -259,15 +246,7 @@
   }
 }
 
-<<<<<<< HEAD
 trait RandomLike { this: RouterConfig ⇒
-=======
-/**
- * A Router that randomly selects one of the target connections to send a message to.
- */
-class RandomRouter(implicit val dispatcher: MessageDispatcher, timeout: Timeout) extends BasicRouter {
-  import java.security.SecureRandom
->>>>>>> e18c924c
 
   import java.security.SecureRandom
 
@@ -296,7 +275,6 @@
   def apply(targets: Iterable[ActorRef]) = new BroadcastRouter(targets = targets map (_.path.toString))
 }
 /**
-<<<<<<< HEAD
  * A Router that uses broadcasts a message to all its connections.
  * <br>
  * Please note that providing both 'nrOfInstances' and 'targets' does not make logical sense as this means
@@ -306,9 +284,6 @@
  * <b>The</b> configuration parameter trumps the constructor arguments. This means that
  * if you provide either 'nrOfInstances' or 'targets' to during instantiation they will
  * be ignored if the 'nrOfInstances' is defined in the configuration file for the actor being used.
-=======
- * A Router that uses round-robin to select a connection. For concurrent calls, round robin is just a best effort.
->>>>>>> e18c924c
  */
 case class BroadcastRouter(nrOfInstances: Int = 0, targets: Iterable[String] = Nil) extends RouterConfig with BroadcastLike {
 
